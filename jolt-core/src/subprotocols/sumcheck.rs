#![allow(clippy::too_many_arguments)]
#![allow(clippy::type_complexity)]

use crate::field::JoltField;
use crate::poly::dense_mlpoly::DensePolynomial;
use crate::poly::unipoly::{CompressedUniPoly, UniPoly};
use crate::r1cs::spartan::IndexablePoly;
use crate::utils::errors::ProofVerifyError;
use crate::utils::mul_0_optimized;
use crate::utils::thread::drop_in_background_thread;
use crate::utils::transcript::{AppendToTranscript, ProofTranscript};
use ark_serialize::*;
use rayon::prelude::*;

/// Batched cubic sumcheck used in grand products
pub trait BatchedCubicSumcheck<F: JoltField>: Sync {
    fn num_rounds(&self) -> usize;
    fn bind(&mut self, eq_poly: &mut DensePolynomial<F>, r: &F);
    fn compute_cubic(
        &self,
        coeffs: &[F],
        eq_poly: &DensePolynomial<F>,
        previous_round_claim: F,
    ) -> UniPoly<F>;
    fn final_claims(&self) -> (Vec<F>, Vec<F>);

    #[tracing::instrument(skip_all, name = "BatchedCubicSumcheck::prove_sumcheck")]
    fn prove_sumcheck(
        &mut self,
        claim: &F,
        coeffs: &[F],
        eq_poly: &mut DensePolynomial<F>,
        transcript: &mut ProofTranscript,
    ) -> (SumcheckInstanceProof<F>, Vec<F>, (Vec<F>, Vec<F>)) {
        debug_assert_eq!(eq_poly.get_num_vars(), self.num_rounds());

        let mut previous_claim = *claim;
        let mut r: Vec<F> = Vec::new();
        let mut cubic_polys: Vec<CompressedUniPoly<F>> = Vec::new();

        for _round in 0..self.num_rounds() {
            let cubic_poly = self.compute_cubic(coeffs, eq_poly, previous_claim);
            // append the prover's message to the transcript
            cubic_poly.append_to_transcript(b"poly", transcript);
            //derive the verifier's challenge for the next round
            let r_j = transcript.challenge_scalar(b"challenge_nextround");

<<<<<<< HEAD
    #[inline]
    pub fn combine_prod(l: &F, r: &F, eq: &F) -> F {
        if *l == F::one() && *r == F::one() {
            *eq
        } else if *l == F::one() {
            *r * *eq
        } else if *r == F::one() {
            *l * *eq
        } else {
            *l * *r * *eq
        }
    }

    #[inline]
    pub fn combine_flags(h: &F, flag: &F, eq: &F) -> F {
        if *flag == F::zero() {
            *eq
        } else if *flag == F::one() {
            *eq * *h
        } else {
            *eq * (*flag * *h + (F::one() + flag.neg()))
=======
            r.push(r_j);
            // bind polynomials to verifier's challenge
            self.bind(eq_poly, &r_j);

            previous_claim = cubic_poly.evaluate(&r_j);
            cubic_polys.push(cubic_poly.compress());
>>>>>>> bdfe8b3f
        }

        debug_assert_eq!(eq_poly.len(), 1);

        (
            SumcheckInstanceProof::new(cubic_polys),
            r,
            self.final_claims(),
        )
    }
}

impl<F: JoltField> SumcheckInstanceProof<F> {
    /// Create a sumcheck proof for polynomial(s) of arbitrary degree.
    ///
    /// Params
    /// - `claim`: Claimed sumcheck evaluation (note: currently unused)
    /// - `num_rounds`: Number of rounds of sumcheck, or number of variables to bind
    /// - `polys`: Dense polynomials to combine and sumcheck
    /// - `comb_func`: Function used to combine each polynomial evaluation
    /// - `transcript`: Fiat-shamir transcript
    ///
    /// Returns (SumcheckInstanceProof, r_eval_point, final_evals)
    /// - `r_eval_point`: Final random point of evaluation
    /// - `final_evals`: Each of the polys evaluated at `r_eval_point`
    #[tracing::instrument(skip_all, name = "Sumcheck.prove")]
    pub fn prove_arbitrary<Func>(
        _claim: &F,
        num_rounds: usize,
        polys: &mut Vec<DensePolynomial<F>>,
        comb_func: Func,
        combined_degree: usize,
        transcript: &mut ProofTranscript,
    ) -> (Self, Vec<F>, Vec<F>)
    where
        Func: Fn(&[F]) -> F + std::marker::Sync,
    {
        let mut r: Vec<F> = Vec::new();
        let mut compressed_polys: Vec<CompressedUniPoly<F>> = Vec::new();

        for _round in 0..num_rounds {
            // Vector storing evaluations of combined polynomials g(x) = P_0(x) * ... P_{num_polys} (x)
            // for points {0, ..., |g(x)|}
            let mut eval_points = vec![F::zero(); combined_degree + 1];

            let mle_half = polys[0].len() / 2;

            let accum: Vec<Vec<F>> = (0..mle_half)
                .into_par_iter()
                .map(|poly_term_i| {
                    let mut accum = vec![F::zero(); combined_degree + 1];
                    // Evaluate P({0, ..., |g(r)|})

                    // TODO(#28): Optimize
                    // Tricks can be used here for low order bits {0,1} but general premise is a running sum for each
                    // of the m terms in the Dense multilinear polynomials. Formula is:
                    // half = | D_{n-1} | / 2
                    // D_n(index, r) = D_{n-1}[half + index] + r * (D_{n-1}[half + index] - D_{n-1}[index])

                    // eval 0: bound_func is A(low)
                    let params_zero: Vec<F> = polys.iter().map(|poly| poly[poly_term_i]).collect();
                    accum[0] += comb_func(&params_zero);

                    // TODO(#28): Can be computed from prev_round_claim - eval_point_0
                    let params_one: Vec<F> = polys
                        .iter()
                        .map(|poly| poly[mle_half + poly_term_i])
                        .collect();
                    accum[1] += comb_func(&params_one);

                    // D_n(index, r) = D_{n-1}[half + index] + r * (D_{n-1}[half + index] - D_{n-1}[index])
                    // D_n(index, 0) = D_{n-1}[LOW]
                    // D_n(index, 1) = D_{n-1}[HIGH]
                    // D_n(index, 2) = D_{n-1}[HIGH] + (D_{n-1}[HIGH] - D_{n-1}[LOW])
                    // D_n(index, 3) = D_{n-1}[HIGH] + (D_{n-1}[HIGH] - D_{n-1}[LOW]) + (D_{n-1}[HIGH] - D_{n-1}[LOW])
                    // ...
                    let mut existing_term = params_one;
                    for eval_i in 2..(combined_degree + 1) {
                        let mut poly_evals = vec![F::zero(); polys.len()];
                        for poly_i in 0..polys.len() {
                            let poly = &polys[poly_i];
                            poly_evals[poly_i] = existing_term[poly_i]
                                + poly[mle_half + poly_term_i]
                                - poly[poly_term_i];
                        }

                        accum[eval_i] += comb_func(&poly_evals);
                        existing_term = poly_evals;
                    }
                    accum
                })
                .collect();

            eval_points
                .par_iter_mut()
                .enumerate()
                .for_each(|(poly_i, eval_point)| {
                    *eval_point = accum
                        .par_iter()
                        .take(mle_half)
                        .map(|mle| mle[poly_i])
                        .sum::<F>();
                });

            let round_uni_poly = UniPoly::from_evals(&eval_points);

            // append the prover's message to the transcript
            round_uni_poly.append_to_transcript(b"poly", transcript);
            let r_j = transcript.challenge_scalar(b"challenge_nextround");
            r.push(r_j);

            // bound all tables to the verifier's challenege
            polys
                .par_iter_mut()
                .for_each(|poly| poly.bound_poly_var_top(&r_j));
            compressed_polys.push(round_uni_poly.compress());
        }

        let final_evals = polys.iter().map(|poly| poly[0]).collect();

        (SumcheckInstanceProof::new(compressed_polys), r, final_evals)
    }

    #[inline]
    #[tracing::instrument(
        skip_all,
        name = "Spartan2::sumcheck::compute_eval_points_spartan_cubic"
    )]
    pub fn compute_eval_points_spartan_cubic<Func>(
        poly_A: &DensePolynomial<F>,
        poly_B: &DensePolynomial<F>,
        poly_C: &DensePolynomial<F>,
        poly_D: &DensePolynomial<F>,
        comb_func: &Func,
    ) -> (F, F, F)
    where
        Func: Fn(&F, &F, &F, &F) -> F + Sync,
    {
        let len = poly_A.len() / 2;
        (0..len)
            .into_par_iter()
            .map(|i| {
                // eval 0: bound_func is A(low)
                let eval_point_0 = comb_func(&poly_A[i], &poly_B[i], &poly_C[i], &poly_D[i]);

                let m_A = poly_A[len + i] - poly_A[i];
                let m_B = poly_B[len + i] - poly_B[i];
                let m_C = poly_C[len + i] - poly_C[i];
                let m_D = poly_D[len + i] - poly_D[i];

                // eval 2: bound_func is -A(low) + 2*A(high)
                let poly_A_bound_point = poly_A[len + i] + m_A;
                let poly_B_bound_point = poly_B[len + i] + m_B;
                let poly_C_bound_point = poly_C[len + i] + m_C;
                let poly_D_bound_point = poly_D[len + i] + m_D;
                let eval_point_2 = comb_func(
                    &poly_A_bound_point,
                    &poly_B_bound_point,
                    &poly_C_bound_point,
                    &poly_D_bound_point,
                );

                // eval 3: bound_func is -2A(low) + 3A(high); computed incrementally with bound_func applied to eval(2)
                let poly_A_bound_point = poly_A_bound_point + m_A;
                let poly_B_bound_point = poly_B_bound_point + m_B;
                let poly_C_bound_point = poly_C_bound_point + m_C;
                let poly_D_bound_point = poly_D_bound_point + m_D;
                let eval_point_3 = comb_func(
                    &poly_A_bound_point,
                    &poly_B_bound_point,
                    &poly_C_bound_point,
                    &poly_D_bound_point,
                );
                (eval_point_0, eval_point_2, eval_point_3)
            })
            .reduce(
                || (F::zero(), F::zero(), F::zero()),
                |a, b| (a.0 + b.0, a.1 + b.1, a.2 + b.2),
            )
    }

    #[tracing::instrument(skip_all, name = "Spartan2::sumcheck::prove_spartan_cubic")]
    pub fn prove_spartan_cubic<Func>(
        claim: &F,
        num_rounds: usize,
        poly_A: &mut DensePolynomial<F>,
        poly_B: &mut DensePolynomial<F>,
        poly_C: &mut DensePolynomial<F>,
        poly_D: &mut DensePolynomial<F>,
        comb_func: Func,
        transcript: &mut ProofTranscript,
    ) -> (Self, Vec<F>, Vec<F>)
    where
        Func: Fn(&F, &F, &F, &F) -> F + Sync,
    {
        let mut r: Vec<F> = Vec::new();
        let mut polys: Vec<CompressedUniPoly<F>> = Vec::new();
        let mut claim_per_round = *claim;

        for _ in 0..num_rounds {
            let poly = {
                // Make an iterator returning the contributions to the evaluations
                let (eval_point_0, eval_point_2, eval_point_3) =
                    Self::compute_eval_points_spartan_cubic(
                        poly_A, poly_B, poly_C, poly_D, &comb_func,
                    );

                let evals = [
                    eval_point_0,
                    claim_per_round - eval_point_0,
                    eval_point_2,
                    eval_point_3,
                ];
                UniPoly::from_evals(&evals)
            };

            // append the prover's message to the transcript
            poly.append_to_transcript(b"poly", transcript);

            //derive the verifier's challenge for the next round
            let r_i = transcript.challenge_scalar(b"challenge_nextround");
            r.push(r_i);
            polys.push(poly.compress());

            // Set up next round
            claim_per_round = poly.evaluate(&r_i);

            // bound all tables to the verifier's challenege
            rayon::join(
                || poly_A.bound_poly_var_top_par(&r_i),
                || {
                    rayon::join(
                        || poly_B.bound_poly_var_top_zero_optimized(&r_i),
                        || {
                            rayon::join(
                                || poly_C.bound_poly_var_top_zero_optimized(&r_i),
                                || poly_D.bound_poly_var_top_zero_optimized(&r_i),
                            )
                        },
                    )
                },
            );
        }

        (
            SumcheckInstanceProof::new(polys),
            r,
            vec![poly_A[0], poly_B[0], poly_C[0], poly_D[0]],
        )
    }

    #[tracing::instrument(skip_all, name = "Spartan2::sumcheck::prove_spartan_quadratic")]
    // A fork of `prove_quad` with the 0th round unrolled from the rest of the
    // for loop. This allows us to pass in `W` and `X` as references instead of
    // passing them in as a single `MultilinearPolynomial`, which would require
    // an expensive concatenation. We defer the actual instantation of a
    // `MultilinearPolynomial` to the end of the 0th round.
    pub fn prove_spartan_quadratic<P: IndexablePoly<F>>(
        claim: &F,
        num_rounds: usize,
        poly_A: &mut DensePolynomial<F>,
        W: &P,
        transcript: &mut ProofTranscript,
    ) -> (Self, Vec<F>, Vec<F>) {
        let mut r: Vec<F> = Vec::with_capacity(num_rounds);
        let mut polys: Vec<CompressedUniPoly<F>> = Vec::with_capacity(num_rounds);
        let mut claim_per_round = *claim;

        /*          Round 0 START         */

        let len = poly_A.len() / 2;
        assert_eq!(len, W.len());

        let poly = {
            // eval_point_0 = \sum_i A[i] * B[i]
            // where B[i] = W[i] for i in 0..len
            let eval_point_0: F = (0..len)
                .into_par_iter()
                .map(|i| {
                    if poly_A[i].is_zero() || W[i].is_zero() {
                        F::zero()
                    } else {
                        poly_A[i] * W[i]
                    }
                })
                .sum();
            // eval_point_2 = \sum_i (2 * A[len + i] - A[i]) * (2 * B[len + i] - B[i])
            // where B[i] = W[i] for i in 0..len, B[len] = 1, and B[i] = 0 for i > len
            let mut eval_point_2: F = (1..len)
                .into_par_iter()
                .map(|i| {
                    if W[i].is_zero() {
                        F::zero()
                    } else {
                        let poly_A_bound_point = poly_A[len + i] + poly_A[len + i] - poly_A[i];
                        let poly_B_bound_point = -W[i];
                        mul_0_optimized(&poly_A_bound_point, &poly_B_bound_point)
                    }
                })
                .sum();
            eval_point_2 += mul_0_optimized(
                &(poly_A[len] + poly_A[len] - poly_A[0]),
                &(F::from_u64(2).unwrap() - W[0]),
            );

            let evals = [eval_point_0, claim_per_round - eval_point_0, eval_point_2];
            UniPoly::from_evals(&evals)
        };

        // append the prover's message to the transcript
        poly.append_to_transcript(b"poly", transcript);

        //derive the verifier's challenge for the next round
        let r_i: F = transcript.challenge_scalar(b"challenge_nextround");
        r.push(r_i);
        polys.push(poly.compress());

        // Set up next round
        claim_per_round = poly.evaluate(&r_i);

        // bound all tables to the verifier's challenge
        let (_, mut poly_B) = rayon::join(
            || poly_A.bound_poly_var_top_zero_optimized(&r_i),
            || {
                // Simulates `poly_B.bound_poly_var_top(&r_i)`
                // We need to do this because we don't actually have
                // a `MultilinearPolynomial` instance for `poly_B` yet,
                // only the constituents of its (Lagrange basis) coefficients
                // `W` and `X`.
                let zero = F::zero();
                let one = [F::one()];
                let W_iter = (0..W.len()).into_par_iter().map(move |i| &W[i]);
                let Z_iter = W_iter
                    .chain(one.par_iter())
                    .chain(rayon::iter::repeatn(&zero, len));
                let left_iter = Z_iter.clone().take(len);
                let right_iter = Z_iter.skip(len).take(len);
                let B = left_iter
                    .zip(right_iter)
                    .map(|(a, b)| if *a == *b { *a } else { *a + r_i * (*b - *a) })
                    .collect();
                DensePolynomial::new(B)
            },
        );

        /*          Round 0 END          */

        for _ in 1..num_rounds {
            let poly = {
                let (eval_point_0, eval_point_2) =
                    Self::compute_eval_points_spartan_quadratic(poly_A, &poly_B);

                let evals = [eval_point_0, claim_per_round - eval_point_0, eval_point_2];
                UniPoly::from_evals(&evals)
            };

            // append the prover's message to the transcript
            poly.append_to_transcript(b"poly", transcript);

            //derive the verifier's challenge for the next round
            let r_i: F = transcript.challenge_scalar(b"challenge_nextround");

            r.push(r_i);
            polys.push(poly.compress());

            // Set up next round
            claim_per_round = poly.evaluate(&r_i);

            // bound all tables to the verifier's challenege
            rayon::join(
                || poly_A.bound_poly_var_top_zero_optimized(&r_i),
                || poly_B.bound_poly_var_top_zero_optimized(&r_i),
            );
        }

        let evals = vec![poly_A[0], poly_B[0]];
        drop_in_background_thread(poly_B);

        (SumcheckInstanceProof::new(polys), r, evals)
    }

    #[inline]
    #[tracing::instrument(skip_all, name = "Sumcheck::compute_eval_points_spartan_quadratic")]
    pub fn compute_eval_points_spartan_quadratic(
        poly_A: &DensePolynomial<F>,
        poly_B: &DensePolynomial<F>,
    ) -> (F, F) {
        let len = poly_A.len() / 2;
        (0..len)
            .into_par_iter()
            .map(|i| {
                // eval 0: bound_func is A(low)
                let eval_point_0 = if poly_B[i].is_zero() || poly_A[i].is_zero() {
                    F::zero()
                } else {
                    poly_A[i] * poly_B[i]
                };

                // eval 2: bound_func is -A(low) + 2*A(high)
                let poly_B_bound_point = poly_B[len + i] + poly_B[len + i] - poly_B[i];
                let eval_point_2 = if poly_B_bound_point.is_zero() {
                    F::zero()
                } else {
                    let poly_A_bound_point = poly_A[len + i] + poly_A[len + i] - poly_A[i];
                    mul_0_optimized(&poly_A_bound_point, &poly_B_bound_point)
                };

                (eval_point_0, eval_point_2)
            })
            .reduce(|| (F::zero(), F::zero()), |a, b| (a.0 + b.0, a.1 + b.1))
    }
}

#[derive(CanonicalSerialize, CanonicalDeserialize, Debug)]
pub struct SumcheckInstanceProof<F: JoltField> {
    compressed_polys: Vec<CompressedUniPoly<F>>,
}

impl<F: JoltField> SumcheckInstanceProof<F> {
    pub fn new(compressed_polys: Vec<CompressedUniPoly<F>>) -> SumcheckInstanceProof<F> {
        SumcheckInstanceProof { compressed_polys }
    }

    /// Verify this sumcheck proof.
    /// Note: Verification does not execute the final check of sumcheck protocol: g_v(r_v) = oracle_g(r),
    /// as the oracle is not passed in. Expected that the caller will implement.
    ///
    /// Params
    /// - `claim`: Claimed evaluation
    /// - `num_rounds`: Number of rounds of sumcheck, or number of variables to bind
    /// - `degree_bound`: Maximum allowed degree of the combined univariate polynomial
    /// - `transcript`: Fiat-shamir transcript
    ///
    /// Returns (e, r)
    /// - `e`: Claimed evaluation at random point
    /// - `r`: Evaluation point
    pub fn verify(
        &self,
        claim: F,
        num_rounds: usize,
        degree_bound: usize,
        transcript: &mut ProofTranscript,
    ) -> Result<(F, Vec<F>), ProofVerifyError> {
        let mut e = claim;
        let mut r: Vec<F> = Vec::new();

        // verify that there is a univariate polynomial for each round
        assert_eq!(self.compressed_polys.len(), num_rounds);
        for i in 0..self.compressed_polys.len() {
            let poly = self.compressed_polys[i].decompress(&e);

            // verify degree bound
            if poly.degree() != degree_bound {
                return Err(ProofVerifyError::InvalidInputLength(
                    degree_bound,
                    poly.degree(),
                ));
            }

            // check if G_k(0) + G_k(1) = e
            assert_eq!(poly.eval_at_zero() + poly.eval_at_one(), e);

            // append the prover's message to the transcript
            poly.append_to_transcript(b"poly", transcript);

            //derive the verifier's challenge for the next round
            let r_i = transcript.challenge_scalar(b"challenge_nextround");

            r.push(r_i);

            // evaluate the claimed degree-ell polynomial at r_i
            e = poly.evaluate(&r_i);
        }

        Ok((e, r))
    }
}<|MERGE_RESOLUTION|>--- conflicted
+++ resolved
@@ -45,36 +45,12 @@
             //derive the verifier's challenge for the next round
             let r_j = transcript.challenge_scalar(b"challenge_nextround");
 
-<<<<<<< HEAD
-    #[inline]
-    pub fn combine_prod(l: &F, r: &F, eq: &F) -> F {
-        if *l == F::one() && *r == F::one() {
-            *eq
-        } else if *l == F::one() {
-            *r * *eq
-        } else if *r == F::one() {
-            *l * *eq
-        } else {
-            *l * *r * *eq
-        }
-    }
-
-    #[inline]
-    pub fn combine_flags(h: &F, flag: &F, eq: &F) -> F {
-        if *flag == F::zero() {
-            *eq
-        } else if *flag == F::one() {
-            *eq * *h
-        } else {
-            *eq * (*flag * *h + (F::one() + flag.neg()))
-=======
             r.push(r_j);
             // bind polynomials to verifier's challenge
             self.bind(eq_poly, &r_j);
 
             previous_claim = cubic_poly.evaluate(&r_j);
             cubic_polys.push(cubic_poly.compress());
->>>>>>> bdfe8b3f
         }
 
         debug_assert_eq!(eq_poly.len(), 1);
