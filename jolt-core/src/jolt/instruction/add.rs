--- conflicted
+++ resolved
@@ -73,14 +73,9 @@
     const M: usize = 1 << 16;
 
     for _ in 0..256 {
-<<<<<<< HEAD
-      let (x, y) = (rng.next_u32(), rng.next_u32());
-      jolt_instruction_test!(ADDInstruction(x as u64, y as u64), (x.overflowing_add(y)).0.into());
-      assert_eq!(ADDInstruction(x as u64, y as u64).lookup_entry::<Fr>(C, M), (x.overflowing_add(y)).0.into());
-=======
       let (x, y) = (rng.next_u32() as u64, rng.next_u32() as u64);
       jolt_instruction_test!(ADDInstruction::<64>(x as u64, y as u64), (x.overflowing_add(y)).0.into());
->>>>>>> 7c4d73ba
+      assert_eq!(ADDInstruction::<64>(x as u64, y as u64).lookup_entry::<Fr>(C, M), (x.overflowing_add(y)).0.into());
     }
   }
 }