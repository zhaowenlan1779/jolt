use enum_dispatch::enum_dispatch;
use fixedbitset::*;
use rand::prelude::StdRng;
use serde::Serialize;
use std::marker::Sync;
use std::ops::Range;
use strum::{EnumCount, IntoEnumIterator};
use tracer::{RVTraceRow, RegisterState};

use crate::field::JoltField;
use crate::jolt::subtable::LassoSubtable;
use crate::utils::instruction_utils::chunk_operand;
use common::rv_trace::ELFInstruction;
use std::fmt::Debug;

#[enum_dispatch]
pub trait JoltInstruction: Clone + Debug + Send + Sync + Serialize {
    fn operands(&self) -> (u64, u64);
    /// Combines `vals` according to the instruction's "collation" polynomial `g`.
    /// If `vals` are subtable entries (as opposed to MLE evaluations), this function returns the
    /// output of the instruction. This function can also be thought of as the low-degree extension
    /// for the instruction.
    ///
    /// Params:
    /// - `vals`: Subtable entries or MLE evaluations. Assumed to be ordered
    ///           [T1_1, ..., T1_C, T2_1, ..., T2_C, ..., Tk_1, ..., Tk_C]
    ///           where T1, ..., Tk are the unique subtable types used by this instruction, in the order
    ///           given by the `subtables` method below. Note that some subtable values may be unused.
    /// - `C`: The "dimension" of the decomposition, i.e. the number of values read from each subtable.
    /// - `M`: The size of each subtable/memory.
    ///
    /// Returns: The combined value g(vals).
    fn combine_lookups<F: JoltField>(&self, vals: &[F], C: usize, M: usize) -> F;
    /// The degree of the `g` polynomial described by `combine_lookups`
    fn g_poly_degree(&self, C: usize) -> usize;
    /// Returns a Vec of the unique subtable types used by this instruction. For some instructions,
    /// e.g. SLL, the list of subtables depends on the dimension `C`.
    fn subtables<F: JoltField>(
        &self,
        C: usize,
        M: usize,
    ) -> Vec<(Box<dyn LassoSubtable<F>>, SubtableIndices)>;
    /// Converts the instruction operand(s) in their native word-sized representation into a Vec
    /// of subtable lookups indices. The returned Vec is length `C`, with elements in [0, `log_M`).
    fn to_indices(&self, C: usize, log_M: usize) -> Vec<usize>;
    /// Computes the output lookup entry for this instruction as a u64.
    fn lookup_entry(&self) -> u64;
    fn operand_chunks(&self, C: usize, log_M: usize) -> (Vec<u64>, Vec<u64>) {
        assert!(
            log_M % 2 == 0,
            "log_M must be even for operand_chunks to work"
        );
        let (left_operand, right_operand) = self.operands();
        (
            chunk_operand(left_operand, C, log_M / 2),
            chunk_operand(right_operand, C, log_M / 2),
        )
    }
    fn random(&self, rng: &mut StdRng) -> Self;

    fn slice_values<'a, F: JoltField>(&self, vals: &'a [F], C: usize, M: usize) -> Vec<&'a [F]> {
        let mut offset = 0;
        let mut slices = vec![];
        for (_, indices) in self.subtables::<F>(C, M) {
            slices.push(&vals[offset..offset + indices.len()]);
            offset += indices.len();
        }
        assert_eq!(offset, vals.len());
        slices
    }
}

pub trait JoltInstructionSet:
    JoltInstruction + IntoEnumIterator + EnumCount + for<'a> TryFrom<&'a ELFInstruction> + Send + Sync
{
    fn enum_index(instruction: &Self) -> usize {
        // Discriminant: https://doc.rust-lang.org/reference/items/enumerations.html#pointer-casting
        let byte = unsafe { *(instruction as *const Self as *const u8) };
        byte as usize
    }
}

#[derive(Clone)]
pub struct SubtableIndices {
    bitset: FixedBitSet,
}

impl SubtableIndices {
    pub fn with_capacity(capacity: usize) -> Self {
        Self {
            bitset: FixedBitSet::with_capacity(capacity),
        }
    }

    pub fn union_with(&mut self, other: &Self) {
        self.bitset.union_with(&other.bitset);
    }

    pub fn iter(&self) -> impl Iterator<Item = usize> + '_ {
        self.bitset.ones()
    }

    #[allow(clippy::len_without_is_empty)]
    pub fn len(&self) -> usize {
        self.bitset.count_ones(..)
    }

    pub fn contains(&self, index: usize) -> bool {
        self.bitset.contains(index)
    }
}

impl From<usize> for SubtableIndices {
    fn from(index: usize) -> Self {
        let mut bitset = FixedBitSet::new();
        bitset.grow_and_insert(index);
        Self { bitset }
    }
}

impl From<Range<usize>> for SubtableIndices {
    fn from(range: Range<usize>) -> Self {
        let bitset = FixedBitSet::from_iter(range);
        Self { bitset }
    }
}

pub trait VirtualInstructionSequence {
<<<<<<< HEAD
    const SEQUENCE_LENGTH: usize;
    fn virtual_sequence(instruction: ELFInstruction) -> Vec<ELFInstruction> {
        let dummy_trace_row = RVTraceRow {
            instruction,
            register_state: RegisterState {
                rs1_val: Some(0),
                rs2_val: Some(0),
                rd_post_val: Some(0),
            },
            memory_state: None,
            advice_value: None,
        };
        Self::virtual_trace(dummy_trace_row)
            .into_iter()
            .map(|trace_row| trace_row.instruction)
            .collect()
    }
    fn virtual_trace(trace_row: RVTraceRow) -> Vec<RVTraceRow>;
=======
    fn virtual_sequence(trace_row: RVTraceRow) -> Vec<RVTraceRow>;

    fn sequence_output(x: u64, y: u64) -> u64;
>>>>>>> 2655a991
}

pub mod add;
pub mod and;
pub mod beq;
pub mod bge;
pub mod bgeu;
pub mod bne;
pub mod div;
pub mod divu;
pub mod lb;
pub mod lh;
pub mod mul;
pub mod mulh;
pub mod mulhsu;
pub mod mulhu;
pub mod mulu;
pub mod or;
pub mod rem;
pub mod remu;
pub mod sb;
pub mod sh;
pub mod sll;
pub mod slt;
pub mod sltu;
pub mod sra;
pub mod srl;
pub mod sub;
pub mod sw;
pub mod virtual_advice;
pub mod virtual_assert_lte;
pub mod virtual_assert_valid_div0;
pub mod virtual_assert_valid_signed_remainder;
pub mod virtual_assert_valid_unsigned_remainder;
pub mod virtual_move;
pub mod virtual_movsign;
pub mod xor;

#[cfg(test)]
pub mod test;<|MERGE_RESOLUTION|>--- conflicted
+++ resolved
@@ -126,7 +126,6 @@
 }
 
 pub trait VirtualInstructionSequence {
-<<<<<<< HEAD
     const SEQUENCE_LENGTH: usize;
     fn virtual_sequence(instruction: ELFInstruction) -> Vec<ELFInstruction> {
         let dummy_trace_row = RVTraceRow {
@@ -145,11 +144,7 @@
             .collect()
     }
     fn virtual_trace(trace_row: RVTraceRow) -> Vec<RVTraceRow>;
-=======
-    fn virtual_sequence(trace_row: RVTraceRow) -> Vec<RVTraceRow>;
-
     fn sequence_output(x: u64, y: u64) -> u64;
->>>>>>> 2655a991
 }
 
 pub mod add;
